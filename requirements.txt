torch >= 1.4.0
imageio
matplotlib
scipy
argparse
tensorboardX
blessings
progressbar2
<<<<<<< HEAD
path.py
tqdm
=======
path
>>>>>>> 94bb21c7
<|MERGE_RESOLUTION|>--- conflicted
+++ resolved
@@ -6,9 +6,5 @@
 tensorboardX
 blessings
 progressbar2
-<<<<<<< HEAD
-path.py
 tqdm
-=======
-path
->>>>>>> 94bb21c7
+path